--- conflicted
+++ resolved
@@ -492,12 +492,7 @@
         /// <returns>A single <see cref="BaseData"/> object with the last known price</returns>
         public BaseData GetLastKnownPrice(Security security)
         {
-<<<<<<< HEAD
-
-            if (security.Symbol.IsCanonical())
-=======
             if (security.Symbol.IsCanonical() || HistoryProvider == null)
->>>>>>> c727c16c
             {
                 return null;
             }
@@ -506,7 +501,7 @@
             var resolution = (Resolution)Math.Max((int)Resolution.Minute, (int)security.Resolution);
 
             var startTime = GetStartTimeAlgoTzForSecurity(security, 1, resolution);
-            var endTime = Time.RoundDown(resolution.ToTimeSpan());
+            var endTime   = Time.RoundDown(resolution.ToTimeSpan());
 
             // request QuoteBar for Options and Futures
             var dataType = typeof(BaseData);
@@ -521,20 +516,9 @@
             // if subscription resolution is Tick, we also need to update the data type from Tick to TradeBar/QuoteBar
             if (subscriptionDataConfig != null && subscriptionDataConfig.Resolution == Resolution.Tick)
             {
-<<<<<<< HEAD
-                StartTimeUtc = startTime.ConvertToUtc(_localTimeKeeper.TimeZone),
-                EndTimeUtc = endTime.ConvertToUtc(_localTimeKeeper.TimeZone),
-                DataType = subscriptionDataConfig != null ? subscriptionDataConfig.Type : typeof(TradeBar),
-                Resolution = resolution,
-                FillForwardResolution = resolution,
-                Symbol = security.Symbol,
-                ExchangeHours = security.Exchange.Hours
-            };
-=======
                 dataType = LeanData.GetDataType(resolution, subscriptionDataConfig.TickType);
                 subscriptionDataConfig = new SubscriptionDataConfig(subscriptionDataConfig, dataType, resolution: resolution);
             }
->>>>>>> c727c16c
 
             var request = new HistoryRequest(
                 startTime.ConvertToUtc(_localTimeKeeper.TimeZone),
@@ -557,10 +541,6 @@
             {
                 return history.First().Values.First();
             }
-<<<<<<< HEAD
-
-=======
->>>>>>> c727c16c
 
             return null;
         }
@@ -616,14 +596,9 @@
                 var requests = new List<HistoryRequest>();
 
                 var security = Securities[x];
-<<<<<<< HEAD
-                var config = GetMatchingSubscription(security, typeof(BaseData));
-                var request = CreateHistoryRequest(security, config, startAlgoTz, endAlgoTz, resolution);
-=======
                 foreach (var config in GetMatchingSubscriptions(security, typeof(BaseData)))
                 {
                     var request = CreateHistoryRequest(security, config, startAlgoTz, endAlgoTz, resolution);
->>>>>>> c727c16c
 
                     // apply overrides
                     Resolution? res = resolution ?? security.Resolution;
