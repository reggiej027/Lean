﻿/*
 * QUANTCONNECT.COM - Democratizing Finance, Empowering Individuals.
 * Lean Algorithmic Trading Engine v2.0. Copyright 2014 QuantConnect Corporation.
 * 
 * Licensed under the Apache License, Version 2.0 (the "License"); 
 * you may not use this file except in compliance with the License.
 * You may obtain a copy of the License at http://www.apache.org/licenses/LICENSE-2.0
 * 
 * Unless required by applicable law or agreed to in writing, software
 * distributed under the License is distributed on an "AS IS" BASIS,
 * WITHOUT WARRANTIES OR CONDITIONS OF ANY KIND, either express or implied.
 * See the License for the specific language governing permissions and
 * limitations under the License.
*/

using System;
using System.Collections.Generic;
using System.Linq;
using Moq;
using NodaTime;
using NUnit.Framework;
using QuantConnect.Algorithm;
using QuantConnect.Brokerages;
using QuantConnect.Brokerages.Backtesting;
using QuantConnect.Data;
using QuantConnect.Lean.Engine.Results;
using QuantConnect.Lean.Engine.TransactionHandlers;
using QuantConnect.Orders;
using QuantConnect.Securities;
using QuantConnect.Data.Market;
using QuantConnect.Interfaces;
using QuantConnect.Packets;
using HistoryRequest = QuantConnect.Data.HistoryRequest;

namespace QuantConnect.Tests.Engine.BrokerageTransactionHandlerTests
{
    internal class EmptyHistoryProvider : IHistoryProvider
    {
        public int DataPointCount
        {
            get { return 0; }
        }

        public void Initialize(AlgorithmNodePacket job, IDataProvider dataProvider, IDataCacheProvider dataCacheProvider, IMapFileProvider mapFileProvider, IFactorFileProvider factorFileProvider, Action<int> statusUpdate)
        {
        }

        public IEnumerable<Slice> GetHistory(IEnumerable<HistoryRequest> requests, DateTimeZone sliceTimeZone)
        {
            return Enumerable.Empty<Slice>();
        }
    }

    [TestFixture]
    class BrokerageTransactionHandlerTests
    {
        private const string Ticker = "EURUSD";
        private QCAlgorithm _algorithm;

        [SetUp]
        public void Initialize()
        {
            _algorithm = new QCAlgorithm { HistoryProvider = new EmptyHistoryProvider() };
            _algorithm.SetBrokerageModel(BrokerageName.FxcmBrokerage);
            _algorithm.SetCash(100000);
            _algorithm.AddSecurity(SecurityType.Forex, Ticker);
            _algorithm.SetFinishedWarmingUp();
        }

        [Test]
        public void OrderQuantityIsFlooredToNearestMultipleOfLotSizeWhenLongOrderIsRounded()
        {
            //Initializes the transaction handler
            var transactionHandler = new BrokerageTransactionHandler();
            transactionHandler.Initialize(_algorithm, new BacktestingBrokerage(_algorithm), new BacktestingResultHandler());

            // Creates the order
            var security = _algorithm.Securities[Ticker];
            var orderRequest = new SubmitOrderRequest(OrderType.Market, security.Type, security.Symbol, 1600, 0, 0, DateTime.Now, "");

            // Mock the the order processor
            var orderProcessorMock = new Mock<IOrderProcessor>();
            orderProcessorMock.Setup(m => m.GetOrderTicket(It.IsAny<int>())).Returns(new OrderTicket(_algorithm.Transactions, orderRequest));
            _algorithm.Transactions.SetOrderProcessor(orderProcessorMock.Object);

            // Act
            var orderTicket = transactionHandler.Process(orderRequest);
            Assert.IsTrue(orderTicket.Status == OrderStatus.New);
            transactionHandler.HandleOrderRequest(orderRequest);

            // Assert
            Assert.IsTrue(orderRequest.Response.IsProcessed);
            Assert.IsTrue(orderRequest.Response.IsSuccess);
            Assert.IsTrue(orderTicket.Status == OrderStatus.Submitted);
            // 1600 after round off becomes 1000
            Assert.AreEqual(1000, orderTicket.Quantity);
        }

        [Test]
        public void OrderQuantityIsCeiledToNearestMultipleOfLotSizeWhenShortOrderIsRounded()
        {
            //Initializes the transaction handler
            var transactionHandler = new BrokerageTransactionHandler();
            transactionHandler.Initialize(_algorithm, new BacktestingBrokerage(_algorithm), new BacktestingResultHandler());

            // Creates the order
            var security = _algorithm.Securities[Ticker];
            var orderRequest = new SubmitOrderRequest(OrderType.Market, security.Type, security.Symbol, -1600, 0, 0, DateTime.Now, "");

            // Mock the the order processor
            var orderProcessorMock = new Mock<IOrderProcessor>();
            orderProcessorMock.Setup(m => m.GetOrderTicket(It.IsAny<int>())).Returns(new OrderTicket(_algorithm.Transactions, orderRequest));
            _algorithm.Transactions.SetOrderProcessor(orderProcessorMock.Object);

            // Act
            var orderTicket = transactionHandler.Process(orderRequest);
            Assert.IsTrue(orderTicket.Status == OrderStatus.New);
            transactionHandler.HandleOrderRequest(orderRequest);

            // Assert
            Assert.IsTrue(orderRequest.Response.IsProcessed);
            Assert.IsTrue(orderRequest.Response.IsSuccess);
            Assert.IsTrue(orderTicket.Status == OrderStatus.Submitted);
            // -1600 after round off becomes -1000
            Assert.AreEqual(-1000, orderTicket.Quantity);
        }

        [Test]
        public void OrderIsNotPlacedWhenOrderIsLowerThanLotSize()
        {
            //Initializes the transaction handler
            var transactionHandler = new BrokerageTransactionHandler();
            transactionHandler.Initialize(_algorithm, new BacktestingBrokerage(_algorithm), new BacktestingResultHandler());

            // Creates the order
            var security = _algorithm.Securities[Ticker];
            var orderRequest = new SubmitOrderRequest(OrderType.Market, security.Type, security.Symbol, 600, 0, 0, DateTime.Now, "");

            // Mock the the order processor
            var orderProcessorMock = new Mock<IOrderProcessor>();
            orderProcessorMock.Setup(m => m.GetOrderTicket(It.IsAny<int>())).Returns(new OrderTicket(_algorithm.Transactions, orderRequest));
            _algorithm.Transactions.SetOrderProcessor(orderProcessorMock.Object);

            // Act
            var orderTicket = transactionHandler.Process(orderRequest);
            Assert.IsTrue(orderTicket.Status == OrderStatus.New);
            transactionHandler.HandleOrderRequest(orderRequest);

            // 600 after round off becomes 0 -> order is not placed
            Assert.IsTrue(orderRequest.Response.IsProcessed);
            Assert.IsTrue(orderRequest.Response.IsError);
            Assert.IsTrue(orderTicket.Status == OrderStatus.Invalid);
        }

        [Test]
        public void LimitOrderPriceIsRounded()
        {
            //Initializes the transaction handler
            var transactionHandler = new BrokerageTransactionHandler();
            transactionHandler.Initialize(_algorithm, new BacktestingBrokerage(_algorithm), new BacktestingResultHandler());

            // Creates the order
            var security = _algorithm.Securities[Ticker];
            var price = 1.12129m;
            security.SetMarketPrice(new Tick(DateTime.Now, security.Symbol, price, price, price));
            var orderRequest = new SubmitOrderRequest(OrderType.Limit, security.Type, security.Symbol, 1600, 1.12121212m, 1.12121212m, DateTime.Now, "");

            // Mock the the order processor
            var orderProcessorMock = new Mock<IOrderProcessor>();
            orderProcessorMock.Setup(m => m.GetOrderTicket(It.IsAny<int>())).Returns(new OrderTicket(_algorithm.Transactions, orderRequest));
            _algorithm.Transactions.SetOrderProcessor(orderProcessorMock.Object);

            // Act
            var orderTicket = transactionHandler.Process(orderRequest);
            Assert.IsTrue(orderTicket.Status == OrderStatus.New);
            transactionHandler.HandleOrderRequest(orderRequest);

            // Assert
            Assert.IsTrue(orderRequest.Response.IsProcessed);
            Assert.IsTrue(orderRequest.Response.IsSuccess);
            Assert.IsTrue(orderTicket.Status == OrderStatus.Submitted);
            // 1600 after round off becomes 1000
            Assert.AreEqual(1000, orderTicket.Quantity);
            // 1.12121212 after round becomes 1.12121
            Assert.AreEqual(1.12121m, orderTicket.Get(OrderField.LimitPrice));
        }

        [Test]
        public void StopMarketOrderPriceIsRounded()
        {
            //Initializes the transaction handler
            var transactionHandler = new BrokerageTransactionHandler();
            transactionHandler.Initialize(_algorithm, new BacktestingBrokerage(_algorithm), new BacktestingResultHandler());

            // Creates the order
            var security = _algorithm.Securities[Ticker];
            var price = 1.12129m;
            security.SetMarketPrice(new Tick(DateTime.Now, security.Symbol, price, price, price));
            var orderRequest = new SubmitOrderRequest(OrderType.StopMarket, security.Type, security.Symbol, 1600, 1.12131212m, 1.12131212m, DateTime.Now, "");

            // Mock the the order processor
            var orderProcessorMock = new Mock<IOrderProcessor>();
            orderProcessorMock.Setup(m => m.GetOrderTicket(It.IsAny<int>())).Returns(new OrderTicket(_algorithm.Transactions, orderRequest));
            _algorithm.Transactions.SetOrderProcessor(orderProcessorMock.Object);

            // Act
            var orderTicket = transactionHandler.Process(orderRequest);
            Assert.IsTrue(orderTicket.Status == OrderStatus.New);
            transactionHandler.HandleOrderRequest(orderRequest);

            // Assert
            Assert.IsTrue(orderRequest.Response.IsProcessed);
            Assert.IsTrue(orderRequest.Response.IsSuccess);
            Assert.IsTrue(orderTicket.Status == OrderStatus.Submitted);
            // 1600 after round off becomes 1000
            Assert.AreEqual(1000, orderTicket.Quantity);
            // 1.12131212 after round becomes 1.12131
            Assert.AreEqual(1.12131m, orderTicket.Get(OrderField.StopPrice));
        }

        [Test]
        public void OrderCancellationTransitionsThroughCancelPendingStatus()
        {
            // Initializes the transaction handler
            var transactionHandler = new BrokerageTransactionHandler();
            transactionHandler.Initialize(_algorithm, new BacktestingBrokerage(_algorithm), new BacktestingResultHandler());

            // Creates a limit order
            var security = _algorithm.Securities[Ticker];
            var price = 1.12m;
            security.SetMarketPrice(new Tick(DateTime.Now, security.Symbol, price, price, price));
            var orderRequest = new SubmitOrderRequest(OrderType.Limit, security.Type, security.Symbol, 1000, 0, 1.11m, DateTime.Now, "");

            // Mock the the order processor
            var orderProcessorMock = new Mock<IOrderProcessor>();
            orderProcessorMock.Setup(m => m.GetOrderTicket(It.IsAny<int>())).Returns(new OrderTicket(_algorithm.Transactions, orderRequest));
            _algorithm.Transactions.SetOrderProcessor(orderProcessorMock.Object);

            // Submit and process a limit order
            var orderTicket = transactionHandler.Process(orderRequest);
            transactionHandler.HandleOrderRequest(orderRequest);
            Assert.IsTrue(orderRequest.Response.IsProcessed);
            Assert.IsTrue(orderRequest.Response.IsSuccess);
            Assert.IsTrue(orderTicket.Status == OrderStatus.Submitted);

            // Cancel the order
            var cancelRequest = new CancelOrderRequest(DateTime.Now, orderTicket.OrderId, "");
            transactionHandler.Process(cancelRequest);
            Assert.IsTrue(cancelRequest.Response.IsProcessed);
            Assert.IsTrue(cancelRequest.Response.IsSuccess);
            Assert.IsTrue(cancelRequest.Status == OrderRequestStatus.Processing);
            Assert.IsTrue(orderTicket.Status == OrderStatus.CancelPending);

            transactionHandler.HandleOrderRequest(cancelRequest);
            Assert.IsTrue(cancelRequest.Response.IsProcessed);
            Assert.IsTrue(cancelRequest.Response.IsSuccess);
            Assert.IsTrue(cancelRequest.Status == OrderRequestStatus.Processed);
            Assert.IsTrue(orderTicket.Status == OrderStatus.Canceled);
        }

        [Test]
        public void RoundOff_Long_Fractional_Orders()
        {
            var algo = new QCAlgorithm();
            algo.SetBrokerageModel(BrokerageName.Default);
            algo.SetCash(100000);

            // Sets the Security
<<<<<<< HEAD
            var security = algo.AddSecurity(SecurityType.Forex, "BTCUSD", Resolution.Hour, Market.GDAX, false, 3.3m, true);
=======
            var security = algo.AddSecurity(SecurityType.Crypto, "BTCUSD", Resolution.Hour, Market.Bitfinex, false, 3.3m, true);
>>>>>>> 12861743

            //Initializes the transaction handler
            var transactionHandler = new BrokerageTransactionHandler();
            transactionHandler.Initialize(algo, new BacktestingBrokerage(algo), new BacktestingResultHandler());

            // Creates the order
            var orderRequest = new SubmitOrderRequest(OrderType.Market, security.Type, security.Symbol, 123.456m, 0, 0, DateTime.Now, "");
            var order = Order.CreateOrder(orderRequest);
            var actual = transactionHandler.RoundOffOrder(order, security);

            Assert.AreEqual(123.45m, actual);
        }

        [Test]
        public void RoundOff_Short_Fractional_Orders()
        {
            var algo = new QCAlgorithm();
            algo.SetBrokerageModel(BrokerageName.Default);
            algo.SetCash(100000);

            // Sets the Security
<<<<<<< HEAD
            var security = algo.AddSecurity(SecurityType.Forex, "BTCUSD", Resolution.Hour, Market.GDAX, false, 3.3m, true);
=======
            var security = algo.AddSecurity(SecurityType.Crypto, "BTCUSD", Resolution.Hour, Market.Bitfinex, false, 3.3m, true);
>>>>>>> 12861743

            //Initializes the transaction handler
            var transactionHandler = new BrokerageTransactionHandler();
            transactionHandler.Initialize(algo, new BacktestingBrokerage(algo), new BacktestingResultHandler());

            // Creates the order
            var orderRequest = new SubmitOrderRequest(OrderType.Market, security.Type, security.Symbol, -123.454m, 0, 0, DateTime.Now, "");
            var order = Order.CreateOrder(orderRequest);
            var actual = transactionHandler.RoundOffOrder(order, security);

            Assert.AreEqual(-123.45m, actual);
        }

        [Test]
        public void RoundOff_LessThanLotSize_Fractional_Orders()
        {
            var algo = new QCAlgorithm();
            algo.SetBrokerageModel(BrokerageName.Default);
            algo.SetCash(100000);

            // Sets the Security
<<<<<<< HEAD
            var security = algo.AddSecurity(SecurityType.Forex, "BTCUSD", Resolution.Hour, Market.GDAX, false, 3.3m, true);
=======
            var security = algo.AddSecurity(SecurityType.Crypto, "BTCUSD", Resolution.Hour, Market.Bitfinex, false, 3.3m, true);
>>>>>>> 12861743

            //Initializes the transaction handler
            var transactionHandler = new BrokerageTransactionHandler();
            transactionHandler.Initialize(algo, new BacktestingBrokerage(algo), new BacktestingResultHandler());

            // Creates the order
            var orderRequest = new SubmitOrderRequest(OrderType.Market, security.Type, security.Symbol, 0.009m, 0, 0, DateTime.Now, "");
            var order = Order.CreateOrder(orderRequest);
            var actual = transactionHandler.RoundOffOrder(order, security);

            Assert.AreEqual(0, actual);
        }
    }
}<|MERGE_RESOLUTION|>--- conflicted
+++ resolved
@@ -266,11 +266,8 @@
             algo.SetCash(100000);
 
             // Sets the Security
-<<<<<<< HEAD
-            var security = algo.AddSecurity(SecurityType.Forex, "BTCUSD", Resolution.Hour, Market.GDAX, false, 3.3m, true);
-=======
-            var security = algo.AddSecurity(SecurityType.Crypto, "BTCUSD", Resolution.Hour, Market.Bitfinex, false, 3.3m, true);
->>>>>>> 12861743
+
+            var security = algo.AddSecurity(SecurityType.Crypto, "BTCUSD", Resolution.Hour, Market.GDAX, false, 3.3m, true);
 
             //Initializes the transaction handler
             var transactionHandler = new BrokerageTransactionHandler();
@@ -292,11 +289,8 @@
             algo.SetCash(100000);
 
             // Sets the Security
-<<<<<<< HEAD
-            var security = algo.AddSecurity(SecurityType.Forex, "BTCUSD", Resolution.Hour, Market.GDAX, false, 3.3m, true);
-=======
-            var security = algo.AddSecurity(SecurityType.Crypto, "BTCUSD", Resolution.Hour, Market.Bitfinex, false, 3.3m, true);
->>>>>>> 12861743
+
+            var security = algo.AddSecurity(SecurityType.Crypto, "BTCUSD", Resolution.Hour, Market.GDAX, false, 3.3m, true);
 
             //Initializes the transaction handler
             var transactionHandler = new BrokerageTransactionHandler();
@@ -318,11 +312,8 @@
             algo.SetCash(100000);
 
             // Sets the Security
-<<<<<<< HEAD
-            var security = algo.AddSecurity(SecurityType.Forex, "BTCUSD", Resolution.Hour, Market.GDAX, false, 3.3m, true);
-=======
-            var security = algo.AddSecurity(SecurityType.Crypto, "BTCUSD", Resolution.Hour, Market.Bitfinex, false, 3.3m, true);
->>>>>>> 12861743
+
+            var security = algo.AddSecurity(SecurityType.Crypto, "BTCUSD", Resolution.Hour, Market.GDAX, false, 3.3m, true);
 
             //Initializes the transaction handler
             var transactionHandler = new BrokerageTransactionHandler();
